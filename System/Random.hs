{-# LANGUAGE BangPatterns #-}
-----------------------------------------------------------------------------
-- |
-- Module      :  System.Random
-- Copyright   :  (c) The University of Glasgow 2001
-- License     :  BSD-style (see the file libraries/base/LICENSE)
-- 
-- Maintainer  :  libraries@haskell.org
-- Stability   :  stable
-- Portability :  portable
--
-- This library deals with the common task of pseudo-random number
-- generation. The library makes it possible to generate repeatable
-- results, by starting with a specified initial random number generator,
-- or to get different results on each run by using the system-initialised
-- generator or by supplying a seed from some other source.
--
-- The library is split into two layers: 
--
-- * A core /random number generator/ provides a supply of bits.
--   The class 'RandomGen' provides a common interface to such generators.
--   The library provides one instance of 'RandomGen', the abstract
--   data type 'StdGen'.  Programmers may, of course, supply their own
--   instances of 'RandomGen'.
--
-- * The class 'Random' provides a way to extract values of a particular
--   type from a random number generator.  For example, the 'Float'
--   instance of 'Random' allows one to generate random values of type
--   'Float'.
--
-- This implementation uses the Portable Combined Generator of L'Ecuyer
-- ["System.Random\#LEcuyer"] for 32-bit computers, transliterated by
-- Lennart Augustsson.  It has a period of roughly 2.30584e18.
--
-----------------------------------------------------------------------------

#include "MachDeps.h"

module System.Random
	(

	-- $intro

	-- * Random number generators

	  RandomGen(next, genRange)
	, SplittableGen(split)

	-- ** Standard random number generators
	, StdGen
	, mkStdGen

	-- ** The global random number generator

	-- $globalrng

	, getStdRandom
	, getStdGen
	, setStdGen
	, newStdGen

	-- * Random values of various types
	, Random ( random,   randomR,
		   randoms,  randomRs,
		   randomIO, randomRIO )

	-- * References
	-- $references

	) where

import Prelude

import Data.Bits
import Data.Int
import Data.Word
import Foreign.C.Types

#ifdef __NHC__
import CPUTime		( getCPUTime )
import Foreign.Ptr      ( Ptr, nullPtr )
import Foreign.C	( CTime, CUInt )
#else
import System.CPUTime	( getCPUTime )
import Data.Time	( getCurrentTime, UTCTime(..) )
import Data.Ratio       ( numerator, denominator )
#endif
import Data.Char	( isSpace, chr, ord )
import System.IO.Unsafe ( unsafePerformIO )
import Data.IORef
import Numeric		( readDec )


--define DEBUGRAND
#ifdef DEBUGRAND
import Numeric		( showIntAtBase )
import Data.Char     ( intToDigit )
import Debug.Trace
#endif

-- The standard nhc98 implementation of Time.ClockTime does not match
-- the extended one expected in this module, so we lash-up a quick
-- replacement here.
#ifdef __NHC__
foreign import ccall "time.h time" readtime :: Ptr CTime -> IO CTime
getTime :: IO (Integer, Integer)
getTime = do CTime t <- readtime nullPtr;  return (toInteger t, 0)
#else
getTime :: IO (Integer, Integer)
getTime = do
  utc <- getCurrentTime
  let daytime = toRational $ utctDayTime utc
  return $ quotRem (numerator daytime) (denominator daytime)
#endif

-- | The class 'RandomGen' provides a common interface to random number
-- generators.
--
-- Minimal complete definition: 'next'.

class RandomGen g where

   -- |The 'next' operation returns an 'Int' that is uniformly distributed
   -- in the range returned by 'genRange' (including both end points),
   -- and a new generator.
   next     :: g -> (Int, g)

   -- |The 'genRange' operation yields the range of values returned by
   -- the generator.
   --
   -- It is required that:
   --
   -- * If @(a,b) = 'genRange' g@, then @a < b@.
   --
   -- * 'genRange' always returns a pair of defined 'Int's.
   --
   -- The second condition ensures that 'genRange' cannot examine its
   -- argument, and hence the value it returns can be determined only by the
   -- instance of 'RandomGen'.  That in turn allows an implementation to make
   -- a single call to 'genRange' to establish a generator's range, without
   -- being concerned that the generator returned by (say) 'next' might have
   -- a different range to the generator passed to 'next'.
   --
   -- The default definition spans the full range of 'Int'.
   genRange :: g -> (Int,Int)

   -- default method
   genRange _ = (minBound, maxBound)

   -- If the RandomGen can produce at least @N@ uniformly distributed
   -- random bits via the @next@ method, then genBits may indicate how many.
   genBits :: g -> Maybe Int

   -- default method
   genBits = 
     -- TODO: Write this in terms of genRange:
     error "genBits: implement me!"

-- | The class 'SplittableGen' proivides a way to specify a random number
-- generator that can be split into two new generators.
class SplittableGen g where
   -- |The 'split' operation allows one to obtain two distinct random number
   -- generators. This is very useful in functional programs (for example, when
   -- passing a random number generator down to recursive calls), but very
   -- little work has been done on statistically robust implementations of
   -- 'split' (["System.Random\#Burton", "System.Random\#Hellekalek"]
   -- are the only examples we know of).
   split    :: g -> (g, g)

{- |
The 'StdGen' instance of 'RandomGen' has a 'genRange' of at least 30 bits.

The result of repeatedly using 'next' should be at least as statistically
robust as the /Minimal Standard Random Number Generator/ described by
["System.Random\#Park", "System.Random\#Carta"].
Until more is known about implementations of 'split', all we require is
that 'split' deliver generators that are (a) not identical and
(b) independently robust in the sense just given.

The 'Show' and 'Read' instances of 'StdGen' provide a primitive way to save the
state of a random number generator.
It is required that @'read' ('show' g) == g@.

In addition, 'reads' may be used to map an arbitrary string (not necessarily one
produced by 'show') onto a value of type 'StdGen'. In general, the 'Read'
instance of 'StdGen' has the following properties: 

* It guarantees to succeed on any string. 

* It guarantees to consume only a finite portion of the string. 

* Different argument strings are likely to result in different results.

-}

data StdGen 
 = StdGen Int32 Int32

instance RandomGen StdGen where
  next  = stdNext
  genRange _ = stdRange
  -- Warning: Because snd genRange is just shy of 2^31 this is actually slightly inaccurate.
  -- We accept a very small non-uniformity of output here to enable us to 
  genBits  _ = Just 31

instance SplittableGen StdGen where
  split = stdSplit

instance Show StdGen where
  showsPrec p (StdGen s1 s2) = 
     showsPrec p s1 . 
     showChar ' ' .
     showsPrec p s2

instance Read StdGen where
  readsPrec _p = \ r ->
     case try_read r of
       r'@[_] -> r'
       _   -> [stdFromString r] -- because it shouldn't ever fail.
    where 
      try_read r = do
         (s1, r1) <- readDec (dropWhile isSpace r)
	 (s2, r2) <- readDec (dropWhile isSpace r1)
	 return (StdGen s1 s2, r2)

{-
 If we cannot unravel the StdGen from a string, create
 one based on the string given.
-}
stdFromString         :: String -> (StdGen, String)
stdFromString s        = (mkStdGen num, rest)
	where (cs, rest) = splitAt 6 s
              num        = foldl (\a x -> x + 3 * a) 1 (map ord cs)


{- |
The function 'mkStdGen' provides an alternative way of producing an initial
generator, by mapping an 'Int' into a generator. Again, distinct arguments
should be likely to produce distinct generators.
-}
mkStdGen :: Int -> StdGen -- why not Integer ?
mkStdGen s = mkStdGen32 $ fromIntegral s

mkStdGen32 :: Int32 -> StdGen
mkStdGen32 sMaybeNegative = StdGen (s1+1) (s2+1)
      where
	-- We want a non-negative number, but we can't just take the abs
	-- of sMaybeNegative as -minBound == minBound.
	s       = sMaybeNegative .&. maxBound
	(q, s1) = s `divMod` 2147483562
	s2      = q `mod` 2147483398

createStdGen :: Integer -> StdGen
createStdGen s = mkStdGen32 $ fromIntegral s

-- FIXME: 1/2/3 below should be ** (vs@30082002) XXX

{- |
With a source of random number supply in hand, the 'Random' class allows the
programmer to extract random values of a variety of types.

Minimal complete definition: 'randomR' and 'random'.

-}

class Random a where
  -- | Takes a range /(lo,hi)/ and a random number generator
  -- /g/, and returns a random value uniformly distributed in the closed
  -- interval /[lo,hi]/, together with a new generator. It is unspecified
  -- what happens if /lo>hi/. For continuous types there is no requirement
  -- that the values /lo/ and /hi/ are ever produced, but they may be,
  -- depending on the implementation and the interval.
  randomR :: RandomGen g => (a,a) -> g -> (a,g)

  -- | The same as 'randomR', but using a default range determined by the type:
  --
  -- * For bounded types (instances of 'Bounded', such as 'Char'),
  --   the range is normally the whole type.
  --
  -- * For fractional types, the range is normally the semi-closed interval
  -- @[0,1)@.
  --
  -- * For 'Integer', the range is (arbitrarily) the range of 'Int'.
  random  :: RandomGen g => g -> (a, g)

  -- | Plural variant of 'randomR', producing an infinite list of
  -- random values instead of returning a new generator.
  randomRs :: RandomGen g => (a,a) -> g -> [a]
  randomRs ival g = x : randomRs ival g' where (x,g') = randomR ival g

  -- | Plural variant of 'random', producing an infinite list of
  -- random values instead of returning a new generator.
  randoms  :: RandomGen g => g -> [a]
  randoms  g      = (\(x,g') -> x : randoms g') (random g)

  -- | A variant of 'randomR' that uses the global random number generator
  -- (see "System.Random#globalrng").
  randomRIO :: (a,a) -> IO a
  randomRIO range  = getStdRandom (randomR range)

  -- | A variant of 'random' that uses the global random number generator
  -- (see "System.Random#globalrng").
  randomIO  :: IO a
  randomIO	   = getStdRandom random


instance Random Integer where
  randomR ival g = randomIvalInteger ival g
  random g	 = randomR (toInteger (minBound::Int), toInteger (maxBound::Int)) g

#define TEMPTEST randomIvalBits
-- define TEMPTEST randomIvalIntegral

instance Random Int        where randomR = TEMPTEST; random = randomBits WORD_SIZE_IN_BITS
instance Random Int8       where randomR = TEMPTEST; random = randomBits 8
instance Random Int16      where randomR = TEMPTEST; random = randomBits 16
instance Random Int32      where randomR = TEMPTEST; random = randomBits 32 
instance Random Int64      where randomR = TEMPTEST; random = randomBits 64

#ifndef __NHC__
-- Word is a type synonym in nhc98.
instance Random Word       where randomR = TEMPTEST; random = randomBounded
#endif
instance Random Word8      where randomR = TEMPTEST; random = randomBits 8
instance Random Word16     where randomR = TEMPTEST; random = randomBits 16
instance Random Word32     where randomR = TEMPTEST; random = randomBits 32
instance Random Word64     where randomR = TEMPTEST; random = randomBits 64

instance Random CChar      where randomR = TEMPTEST; random = randomBits 8
instance Random CSChar     where randomR = TEMPTEST; random = randomBits 8
instance Random CUChar     where randomR = TEMPTEST; random = randomBits 8

-- TODO: Finish applying randomBits after I double check all the sizes:
instance Random CShort     where randomR = randomIvalIntegral; random = randomBounded
instance Random CUShort    where randomR = randomIvalIntegral; random = randomBounded
instance Random CInt       where randomR = randomIvalIntegral; random = randomBounded
instance Random CUInt      where randomR = randomIvalIntegral; random = randomBounded
instance Random CLong      where randomR = randomIvalIntegral; random = randomBounded
instance Random CULong     where randomR = randomIvalIntegral; random = randomBounded
instance Random CPtrdiff   where randomR = randomIvalIntegral; random = randomBounded
instance Random CSize      where randomR = randomIvalIntegral; random = randomBounded
instance Random CWchar     where randomR = randomIvalIntegral; random = randomBounded
instance Random CSigAtomic where randomR = randomIvalIntegral; random = randomBounded
instance Random CLLong     where randomR = randomIvalIntegral; random = randomBounded
instance Random CULLong    where randomR = randomIvalIntegral; random = randomBounded
instance Random CIntPtr    where randomR = randomIvalIntegral; random = randomBounded
instance Random CUIntPtr   where randomR = randomIvalIntegral; random = randomBounded
instance Random CIntMax    where randomR = randomIvalIntegral; random = randomBounded
instance Random CUIntMax   where randomR = randomIvalIntegral; random = randomBounded

instance Random Char where
  randomR (a,b) g = 
      case (randomIvalInteger (toInteger (ord a), toInteger (ord b)) g) of
        (x,g') -> (chr x, g')
  random g	  = randomR (minBound,maxBound) g

instance Random Bool where
  randomR (a,b) g = 
      case (randomIvalInteger (bool2Int a, bool2Int b) g) of
        (x, g') -> (int2Bool x, g')
       where
         bool2Int :: Bool -> Integer
         bool2Int False = 0
         bool2Int True  = 1

	 int2Bool :: Int -> Bool
	 int2Bool 0	= False
	 int2Bool _	= True

  random g	  = randomR (minBound,maxBound) g

{-# INLINE randomRFloating #-}
randomRFloating :: (Num a, Ord a, Random a, RandomGen g) => (a, a) -> g -> (a, g)
randomRFloating (l,h) g 
    | l>h       = randomRFloating (h,l) g
    | otherwise = let (coef,g') = random g in 
		  (l + coef * (h-l), g')

instance Random Double where
  randomR = randomRFloating
  random rng     = 
    case random rng of 
      (x,rng') -> 
          -- We use 53 bits of randomness corresponding to the 53 bit significand:
          ((fromIntegral (mask53 .&. (x::Int64)) :: Double)  
	   /  fromIntegral twoto53, rng')
   where 
    twoto53 = (2::Int64) ^ (53::Int64)
    mask53 = twoto53 - 1
 
instance Random Float where
  randomR = randomRFloating
  random rng = 
    -- TODO: Faster to just use 'next' IF it generates enough bits of randomness.         
    case rand of 
      (x,rng') -> 
          -- We use 24 bits of randomness corresponding to the 24 bit significand:
          ((fromIntegral (mask24 .&. (x::Int)) :: Float) 
	   /  fromIntegral twoto24, rng')
	 -- Note, encodeFloat is another option, but I'm not seeing slightly
	 --  worse performance with the following [2011.06.25]:
--         (encodeFloat rand (-24), rng')
   where
     rand = case genBits rng of 
	      Just n | n >= 24 -> next rng
	      _                -> random rng
     mask24 = twoto24 - 1
<<<<<<< HEAD
     twoto24 = (2::Int) ^ (24::Int)

=======
     twoto24 = (2::Int32) ^ (24::Int32)

-- CFloat/CDouble are basically the same as a Float/Double:
>>>>>>> a837e1ff
instance Random CFloat where
  randomR = randomRFloating
  random rng = case random rng of 
  	         (x,rng') -> (realToFrac (x::Float), rng')

instance Random CDouble where
  randomR = randomRFloating
  -- A MYSTERY:
  -- Presently, this is showing better performance than the Double instance:
  -- (And yet, if the Double instance uses randomFrac then its performance is much worse!)
  random  = randomFrac
  -- random rng = case random rng of 
  -- 	         (x,rng') -> (realToFrac (x::Double), rng')

mkStdRNG :: Integer -> IO StdGen
mkStdRNG o = do
    ct          <- getCPUTime
    (sec, psec) <- getTime
    return (createStdGen (sec * 12345 + psec + ct + o))

-- Create a specific number of random bits.
randomBits :: (RandomGen g, Bits a) => Int -> g -> (a,g)
randomBits desired gen =
  case genBits gen of 
    Just bits -> 
	let   
	    loop g !acc 0 = (acc,g)
	    loop g !acc c = 
	      case next g of 
	       (x,g') -> 
		 if bits <= c
		 then loop g' (acc `shiftL` bits .|. fromIntegral x) (c - bits)
		 -- Otherwise we must make sure not to generate too many bits:
	         else 
		      let shifted = fromIntegral (x `shiftR` (bits - c)) in
#ifdef DEBUGRAND
		      trace ("    Got random "++ showIntAtBase 16 intToDigit x "" ++
		      	     ", shifted "++ show (bits-c)++": " ++ show shifted) $
#endif
		      (acc `shiftL` c .|. shifted, g')
	in loop gen 0 desired
    Nothing -> error "TODO: IMPLEMENT ME"    
 where 

#if 1
--------------------------------------------------------------------------------
-- TEMP: These should probably be in Data.Bits AND they shoul have hardware support:
-- The number of leading zero bits:
bitScanReverse :: Bits a => a -> Int
bitScanReverse num = loop (size - 1)
  where 
   size = bitSize num
   loop i | i < 0         = size
          | testBit num i = size - 1 - i
	  | otherwise     = loop (i-1)
--------------------------------------------------------------------------------

-- This new version uses randomBits to generate the a number in a range.
randomIvalBits :: (RandomGen g, Integral a, Bits a) => (a, a) -> g -> (a, g)
randomIvalBits (l,h) rng 
  | l > h     = randomIvalBits (h,l) rng
  | otherwise = 
#ifdef DEBUGRAND
      trace ("  Got pow2: "++show pow2++" bounding "++show bounding++" maxbits "++show maxbits++
	     " range " ++ show range ++ " cutoff "++ show cutoff) $ 
#endif
      (l + fin_x, fin_rng)
 where 
    (fin_x,fin_rng) = 
       -- If we have a power-of-two-sized interval matters are simple.
-- TODO: HANDLE pow2==0 ????
       if range == bit (pow2 - 1)
       then randomBits (pow2 - 1) rng
       else rollAndTrash rng

    -- range is the number of distinct values we wish to generate:
    -- If we are dealing with a signed type, range may be negative!
    range  = h - l + 1
    maxbits = bitSize l

    -- With randomBits we can only generate power-of-two ranges.  We
    -- need to find the smallest power-of-two that is bigger than range.
    pow2 = findBoundingPow2 range
    -- Bounding is the largest number we will generate with pow2 random bits:
    -- bounding = (1 `shiftL` pow2) - 1 -- This could overflow!
    -- Here we explicitly counter sign-extension in shiftR:
    bounding = (clearBit (complement 0) (maxbits-1)) `shiftR` (maxbits - pow2 - 1)
    cutoff = --if pow2 == maxbits 
	     --then error "UNFINISHED"
	     --else 
	     bounding - (bounding `rem` range)
    -- rollAndTrash rolls the dice repeatedly, trashing results it doesn't
    -- like.  In the worst case, it can trash up to 50% of the
    -- results (but typically much much less).
    rollAndTrash g = 
      case randomBits pow2 g of 
        (x,g') | x >= cutoff -> rollAndTrash g'
        (x,g')               -> (x `mod` range, g')

-- Find the smallest power of two greater than or equal to the given number.
-- findBoundingPow2 :: (Bits a, Ord a) => a -> Int
-- findBoundingPow2 num | num <= 0 = error "findBoundingPow2 should not be given a non-positive number"
-- findBoundingPow2 num = 
--     if num == bit (leadPos-1)
--     then leadPos-1
--     else leadPos
--   where 
--    leadPos = bitSize num - bitScanReverse num

-- Find the smallest power of two greater than the given number.
-- Treat all numbers as unsigned irrespective of type:
findBoundingPow2 :: (Bits a, Ord a) => a -> Int
-- findBoundingPow2 num | num <= 0 = error "findBoundingPow2 should not be given a non-positive number"
findBoundingPow2 num = bitSize num - bitScanReverse num
#endif


randomBounded :: (RandomGen g, Random a, Bounded a) => g -> (a, g)
randomBounded = randomR (minBound, maxBound)

-- The two integer functions below take an [inclusive,inclusive] range.
randomIvalIntegral :: (RandomGen g, Integral a) => (a, a) -> g -> (a, g)
randomIvalIntegral (l,h) = randomIvalInteger (toInteger l, toInteger h)

randomIvalInteger :: (RandomGen g, Num a) => (Integer, Integer) -> g -> (a, g)
randomIvalInteger (l,h) rng
 | l > h     = randomIvalInteger (h,l) rng
 | otherwise = case (f n 1 rng) of (v, rng') -> (fromInteger (l + v `mod` k), rng')
     where
       k = h - l + 1
       b = 2147483561
       n = iLogBase b k

       f 0 acc g = (acc, g)
       f n' acc g =
          let
	   (x,g')   = next g
	  in
	  f (n' - 1) (fromIntegral x + acc * b) g'

-- The continuous functions on the other hand take an [inclusive,exclusive) range.
randomFrac :: (RandomGen g, Fractional a) => g -> (a, g)
randomFrac = randomIvalDouble (0::Double,1) realToFrac

randomIvalDouble :: (RandomGen g, Fractional a) => (Double, Double) -> (Double -> a) -> g -> (a, g)
randomIvalDouble (l,h) fromDouble rng 
  | l > h     = randomIvalDouble (h,l) fromDouble rng
  | otherwise = 
       case (randomIvalInteger (toInteger (minBound::Int32), toInteger (maxBound::Int32)) rng) of
         (x, rng') -> 
	    let
	     scaled_x = 
		fromDouble ((l+h)/2) + 
                fromDouble ((h-l) / realToFrac int32Count) *
		fromIntegral (x::Int32)
	    in
	    (scaled_x, rng')

int32Count :: Integer
int32Count = toInteger (maxBound::Int32) - toInteger (minBound::Int32) + 1

iLogBase :: Integer -> Integer -> Integer
iLogBase b i = if i < b then 1 else 1 + iLogBase b (i `div` b)

stdRange :: (Int,Int)
stdRange = (0, 2147483562)

stdNext :: StdGen -> (Int, StdGen)
-- Returns values in the range stdRange
stdNext (StdGen s1 s2) = (fromIntegral z', StdGen s1'' s2'')
	where	z'   = if z < 1 then z + 2147483562 else z
		z    = s1'' - s2''

		k    = s1 `quot` 53668
		s1'  = 40014 * (s1 - k * 53668) - k * 12211
		s1'' = if s1' < 0 then s1' + 2147483563 else s1'
    
		k'   = s2 `quot` 52774
		s2'  = 40692 * (s2 - k' * 52774) - k' * 3791
		s2'' = if s2' < 0 then s2' + 2147483399 else s2'

stdSplit            :: StdGen -> (StdGen, StdGen)
stdSplit std@(StdGen s1 s2)
                     = (left, right)
                       where
                        -- no statistical foundation for this!
                        left    = StdGen new_s1 t2
                        right   = StdGen t1 new_s2

                        new_s1 | s1 == 2147483562 = 1
                               | otherwise        = s1 + 1

                        new_s2 | s2 == 1          = 2147483398
                               | otherwise        = s2 - 1

                        StdGen t1 t2 = snd (next std)

-- The global random number generator

{- $globalrng #globalrng#

There is a single, implicit, global random number generator of type
'StdGen', held in some global variable maintained by the 'IO' monad. It is
initialised automatically in some system-dependent fashion, for example, by
using the time of day, or Linux's kernel random number generator. To get
deterministic behaviour, use 'setStdGen'.
-}

-- |Sets the global random number generator.
setStdGen :: StdGen -> IO ()
setStdGen sgen = writeIORef theStdGen sgen

-- |Gets the global random number generator.
getStdGen :: IO StdGen
getStdGen  = readIORef theStdGen

theStdGen :: IORef StdGen
theStdGen  = unsafePerformIO $ do
   rng <- mkStdRNG 0
   newIORef rng

-- |Applies 'split' to the current global random generator,
-- updates it with one of the results, and returns the other.
newStdGen :: IO StdGen
newStdGen = atomicModifyIORef theStdGen split

{- |Uses the supplied function to get a value from the current global
random generator, and updates the global generator with the new generator
returned by the function. For example, @rollDice@ gets a random integer
between 1 and 6:

>  rollDice :: IO Int
>  rollDice = getStdRandom (randomR (1,6))

-}

getStdRandom :: (StdGen -> (a,StdGen)) -> IO a
getStdRandom f = atomicModifyIORef theStdGen (swap . f)
  where swap (v,g) = (g,v)

{- $references

1. FW #Burton# Burton and RL Page, /Distributed random number generation/,
Journal of Functional Programming, 2(2):203-212, April 1992.

2. SK #Park# Park, and KW Miller, /Random number generators -
good ones are hard to find/, Comm ACM 31(10), Oct 1988, pp1192-1201.

3. DG #Carta# Carta, /Two fast implementations of the minimal standard
random number generator/, Comm ACM, 33(1), Jan 1990, pp87-88.

4. P #Hellekalek# Hellekalek, /Don\'t trust parallel Monte Carlo/,
Department of Mathematics, University of Salzburg,
<http://random.mat.sbg.ac.at/~peter/pads98.ps>, 1998.

5. Pierre #LEcuyer# L'Ecuyer, /Efficient and portable combined random
number generators/, Comm ACM, 31(6), Jun 1988, pp742-749.

The Web site <http://random.mat.sbg.ac.at/> is a great source of information.

-}<|MERGE_RESOLUTION|>--- conflicted
+++ resolved
@@ -405,14 +405,9 @@
 	      Just n | n >= 24 -> next rng
 	      _                -> random rng
      mask24 = twoto24 - 1
-<<<<<<< HEAD
      twoto24 = (2::Int) ^ (24::Int)
 
-=======
-     twoto24 = (2::Int32) ^ (24::Int32)
-
 -- CFloat/CDouble are basically the same as a Float/Double:
->>>>>>> a837e1ff
 instance Random CFloat where
   randomR = randomRFloating
   random rng = case random rng of 
